--- conflicted
+++ resolved
@@ -5,13 +5,9 @@
 #include "two.h"
 
 #include "constants.h"
-<<<<<<< HEAD
-#include <winerror.h>
-=======
 
 #include <algorithm>
 #include <iostream>
->>>>>>> 45c85d12
 #include <sstream>
 
 Two::~Two() {
