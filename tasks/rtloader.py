--- conflicted
+++ resolved
@@ -48,16 +48,8 @@
         os.remove(cmake_cache)
 
 @task
-<<<<<<< HEAD
-def build(ctx, install_prefix=None, python_runtimes=None, cmake_options='', arch="x64"):
+def build(ctx, install_prefix=None, python_runtimes='3', cmake_options='', arch="x64"):
     dev_path = get_dev_path()
-=======
-def build(ctx, install_prefix=None, python_runtimes='3', cmake_options='', arch="x64"):
-    rtloader_path = get_rtloader_path()
-
-    here = os.path.abspath(os.path.dirname(__file__))
-    dev_path = os.path.join(here, '..', 'dev')
->>>>>>> f312df7b
 
     if cmake_options.find("-G") == -1:
         cmake_options += " -G \"Unix Makefiles\""
