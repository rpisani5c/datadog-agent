--- conflicted
+++ resolved
@@ -327,13 +327,8 @@
     'hardened-runtime': "On macOS, use this option to enforce the hardened runtime setting, adding '-o runtime' to all codesign commands"
 })
 def omnibus_build(ctx, puppy=False, cf_windows=False, log_level="info", base_dir=None, gem_path=None,
-<<<<<<< HEAD
-                  skip_deps=False, skip_sign=False, release_version="nightly", major_version='7', omnibus_s3_cache=False,
-                  hardened_runtime=False):
-=======
-                  skip_deps=False, skip_sign=False, release_version="nightly", major_version='7',
-                  python_runtimes='3', omnibus_s3_cache=False):
->>>>>>> ba5248aa
+                  skip_deps=False, skip_sign=False, release_version="nightly", major_version='7', 
+                  python_runtimes='3', omnibus_s3_cache=False, hardened_runtime=False):
     """
     Build the Agent packages with Omnibus Installer.
     """
